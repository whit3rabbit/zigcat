// Copyright (c) 2025 whit3rabbit
// SPDX-License-Identifier: MIT
//
// This file is part of zigcat and is licensed under the MIT license.
// See the LICENSE-MIT file in the root of this repository for details.
<<<<<<< HEAD
=======
//
//! This module defines a generic `Stream` interface for I/O operations.
//! It abstracts over various connection types, such as raw TCP, TLS-encrypted sockets,
//! or Unix domain sockets, allowing higher-level code to handle them uniformly.
//! This is achieved through a vtable-like struct containing function pointers
//! for read, write, close, and handle retrieval operations.
>>>>>>> 8469057a

const std = @import("std");

/// A generic interface for a stream-oriented connection.
/// This struct acts as a type-erased wrapper around different kinds of I/O objects
/// (e.g., `std.net.Stream`, a TLS-wrapped stream, etc.). It uses a `context` pointer
/// and a set of function pointers (`readFn`, `writeFn`, etc.) to delegate
/// operations to the underlying concrete implementation.
pub const Stream = struct {
    context: *anyopaque,
    readFn: *const fn (self: *anyopaque, buffer: []u8) anyerror!usize,
    writeFn: *const fn (self: *anyopaque, data: []const u8) anyerror!usize,
    closeFn: *const fn (self: *anyopaque) void,
    handleFn: *const fn (self: *anyopaque) std.posix.socket_t,
    maintenanceFn: ?*const fn (self: *anyopaque) anyerror!void = null,

    /// Reads data from the stream into the provided buffer.
    ///
    /// - `buffer`: The slice to write the read data into.
    ///
    /// Returns the number of bytes read, or an error if the operation fails.
    /// A return value of 0 typically indicates that the stream has been closed
    /// by the peer.
    pub fn read(self: Stream, buffer: []u8) !usize {
        return self.readFn(self.context, buffer);
    }

    /// Writes data from the provided buffer to the stream.
    ///
    /// - `data`: The slice of data to write.
    ///
    /// Returns the number of bytes written, or an error if the operation fails.
    pub fn write(self: Stream, data: []const u8) !usize {
        return self.writeFn(self.context, data);
    }

    /// Closes the stream, releasing any underlying resources.
    /// This should be called when the stream is no longer needed.
    pub fn close(self: Stream) void {
        self.closeFn(self.context);
    }

    /// Returns the underlying OS handle (e.g., file descriptor or socket)
    /// for the stream. This is useful for integrating with platform-specific
    /// I/O mechanisms like `poll` or `epoll`.
    pub fn handle(self: Stream) std.posix.socket_t {
        return self.handleFn(self.context);
    }

    pub fn maintain(self: Stream) !void {
        if (self.maintenanceFn) |maintain_fn| {
            try maintain_fn(self.context);
        }
    }
};<|MERGE_RESOLUTION|>--- conflicted
+++ resolved
@@ -3,15 +3,12 @@
 //
 // This file is part of zigcat and is licensed under the MIT license.
 // See the LICENSE-MIT file in the root of this repository for details.
-<<<<<<< HEAD
-=======
 //
 //! This module defines a generic `Stream` interface for I/O operations.
 //! It abstracts over various connection types, such as raw TCP, TLS-encrypted sockets,
 //! or Unix domain sockets, allowing higher-level code to handle them uniformly.
 //! This is achieved through a vtable-like struct containing function pointers
 //! for read, write, close, and handle retrieval operations.
->>>>>>> 8469057a
 
 const std = @import("std");
 
@@ -26,7 +23,6 @@
     writeFn: *const fn (self: *anyopaque, data: []const u8) anyerror!usize,
     closeFn: *const fn (self: *anyopaque) void,
     handleFn: *const fn (self: *anyopaque) std.posix.socket_t,
-    maintenanceFn: ?*const fn (self: *anyopaque) anyerror!void = null,
 
     /// Reads data from the stream into the provided buffer.
     ///
@@ -60,10 +56,4 @@
     pub fn handle(self: Stream) std.posix.socket_t {
         return self.handleFn(self.context);
     }
-
-    pub fn maintain(self: Stream) !void {
-        if (self.maintenanceFn) |maintain_fn| {
-            try maintain_fn(self.context);
-        }
-    }
 };
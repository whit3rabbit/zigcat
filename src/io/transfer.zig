// Copyright (c) 2025 whit3rabbit
// SPDX-License-Identifier: MIT
//
// This file is part of zigcat and is licensed under the MIT license.
// See the LICENSE-MIT file in the root of this repository for details.

//! Cross-platform I/O pipeline that mirrors ncat's interactive behavior.
//! This module owns the stdin/stdout ↔ socket event loop used by both client
//! and server paths, layering Telnet processing, logging, throttling, and
//! TLS-specific variants on top of a shared poll/select abstraction.
const std = @import("std");

const posix = std.posix;
const config = @import("../config.zig");
const linecodec = @import("linecodec.zig");
const line_editor = @import("line_editor.zig");
const output = @import("output.zig");
const hexdump = @import("hexdump.zig");
const poll_wrapper = @import("../util/poll_wrapper.zig");
const telnet = @import("../protocol/telnet.zig");
const logging = @import("../util/logging.zig");
const platform = @import("../util/platform.zig");
const UringEventLoop = @import("../util/io_uring_wrapper.zig").UringEventLoop;

/// Default buffer size for I/O operations, set to 8KB.
/// This value is a common choice for network and file I/O, as it often aligns
/// well with page sizes and provides a good balance between memory usage and
/// the number of system calls required for large transfers.
const BUFFER_SIZE = 8192;

const stream_mod = @import("stream.zig");

/// Dispatches to the platform-specific transfer loop.
///
/// This function is the main entry point for bidirectional data transfer. It
/// uses an event-driven loop to relay data between standard input/output and a
/// network socket. The core logic involves waiting for I/O readiness on both
/// the stdin and socket file descriptors using an efficient OS-specific mechanism
/// (`io_uring`, `IOCP`, or `poll`). When data is ready on one, it's read and
/// then written to the other in a non-blocking fashion.
///
/// On Linux 5.1+, it automatically uses `io_uring` for high-performance async I/O.
/// On Windows, it uses `IOCP`. On other Unix-like systems, it falls back to `poll`.
pub fn bidirectionalTransfer(
    allocator: std.mem.Allocator,
    stream: stream_mod.Stream,
    cfg: *const config.Config,
    output_logger: ?*output.OutputLoggerAuto,
    hex_dumper: ?*hexdump.HexDumperAuto,
) !void {
    const prefer_local_editor = cfg.telnet and cfg.telnet_edit_mode == .local;

    // Try io_uring on Linux 5.1+ (10-50x lower CPU usage for bidirectional I/O)
    if (platform.isIoUringSupported() and !prefer_local_editor) {
        logging.logVerbose(cfg, "Using io_uring for bidirectional I/O\n", .{});
        return bidirectionalTransferIoUring(allocator, stream, cfg, output_logger, hex_dumper) catch |err| {
            // Fall back to poll on io_uring errors
            logging.logVerbose(cfg, "io_uring failed ({any}), falling back to poll\n", .{err});
            return bidirectionalTransferPosix(allocator, stream, cfg, output_logger, hex_dumper);
        };
    }

    switch (@import("builtin").os.tag) {
        .linux, .macos => {
            return bidirectionalTransferPosix(allocator, stream, cfg, output_logger, hex_dumper);
        },
        .windows => {
            // Try IOCP on Windows for 4-10x better performance (5-10% CPU vs 30-50% with poll)
            const transfer_iocp = @import("transfer_iocp.zig");
            return transfer_iocp.bidirectionalTransferIocp(allocator, stream, cfg, output_logger, hex_dumper) catch |err| {
                // Fall back to poll-based implementation on IOCP errors
                logging.logVerbose(cfg, "IOCP failed ({any}), falling back to poll\n", .{err});
                return bidirectionalTransferWindows(allocator, stream, cfg, output_logger, hex_dumper);
            };
        },
        else => {
            // share Windows path where poll() is unavailable; select() handles the two-fd case portably.
            return bidirectionalTransferWindows(allocator, stream, cfg, output_logger, hex_dumper);
        },
    }
}

/// Windows bidirectional transfer using poll-based event-driven I/O
/// Matches POSIX implementation for platform parity with timeout support
pub fn bidirectionalTransferWindows(
    allocator: std.mem.Allocator,
    stream: stream_mod.Stream,
    cfg: *const config.Config,
    output_logger: ?*output.OutputLoggerAuto,
    hex_dumper: ?*hexdump.HexDumperAuto,
) !void {
    var buffer1: [BUFFER_SIZE]u8 = undefined;
    var buffer2: [BUFFER_SIZE]u8 = undefined;

    const stdin = std.fs.File.stdin();
    const stdout = std.fs.File.stdout();

    const enable_local_edit = cfg.telnet and cfg.telnet_edit_mode == .local and stdin.isTty();
    var editor_opt: ?line_editor.LineEditor = null;
    if (enable_local_edit) {
        editor_opt = line_editor.LineEditor.init(allocator, stdout, cfg.crlf) catch |err| blk: {
            logging.logWarning("Telnet local editing disabled: {any}\n", .{err});
            break :blk null;
        };
    }
    defer if (editor_opt) |*editor| editor.deinit();

    // Use poll-based event loop for timeout support and concurrent I/O
    var pollfds = [_]poll_wrapper.pollfd{
        .{ .fd = stdin.handle, .events = poll_wrapper.POLL.IN, .revents = 0 },
        .{ .fd = stream.handle(), .events = poll_wrapper.POLL.IN, .revents = 0 },
    };

    // Determine which directions to enable
    const can_send = !cfg.recv_only;
    const can_recv = !cfg.send_only;

    var stdin_closed = false;
    var socket_closed = false;

    // Initialize Telnet processor if enabled
    var telnet_processor: ?telnet.TelnetProcessor = if (cfg.telnet)
        telnet.TelnetProcessor.init(allocator, "UNKNOWN", 80, 24, null)
    else
        null;
    defer if (telnet_processor) |*proc| proc.deinit();

    var arena_state = std.heap.ArenaAllocator.init(allocator);
    defer arena_state.deinit();

    // Use unified timeout strategy (Windows doesn't have TTY, always 30s default)
    // Priority: explicit cfg.idle_timeout > platform default (30s)
    const timeout_ms = config.getConnectionTimeout(cfg, .tcp_server, null);

    while (!stdin_closed or !socket_closed) {
        defer _ = arena_state.reset(.retain_capacity);
        const scratch = arena_state.allocator();

        stream.maintain() catch |err| {
            logging.logVerbose(cfg, "Stream maintenance failed: {any}\n", .{err});
        };

        // Set poll events based on what's still open and direction flags
        pollfds[0].events = if (!stdin_closed and can_send) poll_wrapper.POLL.IN else 0;
        pollfds[1].events = if (!socket_closed and can_recv) poll_wrapper.POLL.IN else 0;

        const ready = poll_wrapper.poll(&pollfds, timeout_ms) catch |err| {
            logging.logError(err, "Poll error");
            return err;
        };

        if (ready == 0) {
            // Idle timeout reached
            logging.logVerbose(cfg, "Idle timeout reached\n", .{});
            break;
        }

        // Check for stdin data (send to socket)
        if (pollfds[0].revents & poll_wrapper.POLL.IN != 0) {
            const n = stdin.read(&buffer1) catch |err| {
                // Handle read errors (NotOpenForReading, BrokenPipe, etc.)
                // Treat all errors as stdin closed to prevent infinite error loops
                logging.logVerbose(cfg, "stdin read failed: {any}, treating as closed\n", .{err});
                stdin_closed = true;

                // Handle half-close: shutdown write-half but keep reading (Windows)
                if (!cfg.no_shutdown) {
                    poll_wrapper.shutdown(stream.handle(), .send) catch |shutdown_err| {
                        logging.logVerbose(cfg, "Shutdown send failed: {any}\n", .{shutdown_err});
                    };
                }

                if (cfg.close_on_eof) {
                    break;
                }

                continue;  // Skip to next poll iteration
            };

            if (n == 0) {
                stdin_closed = true;

                // Handle half-close: shutdown write-half but keep reading (Windows)
                if (!cfg.no_shutdown) {
                    poll_wrapper.shutdown(stream.handle(), .send) catch |err| {
                        logging.logVerbose(cfg, "Shutdown send failed: {any}\n", .{err});
                    };
                }

                if (cfg.close_on_eof) {
                    break;
                }
            } else {
                if (editor_opt) |*editor| {
                    const sent = try editor.processInput(stream, buffer1[0..n]);
                    if (sent and cfg.delay_ms > 0) {
                        const delay_ns = cfg.delay_ms * std.time.ns_per_ms;
                        std.Thread.sleep(delay_ns);
                    }
                    logging.logVerbose(cfg, "Processed {any} bytes via local editor\n", .{n});
                } else {
                    const input_slice = buffer1[0..n];
                    const data = if (cfg.crlf)
                        // CRLF conversion has to allocate when translations occur; we keep
                        // zero-copy behavior for the common path where no conversion is required.
                        try linecodec.convertLfToCrlf(scratch, input_slice)
                    else
                        input_slice;

                    _ = try stream.write(data);

                    // Apply traffic shaping delay after send (Windows)
                    if (cfg.delay_ms > 0) {
                        const delay_ns = cfg.delay_ms * std.time.ns_per_ms;
                        std.Thread.sleep(delay_ns);
                    }

                    logging.logVerbose(cfg, "Sent {any} bytes\n", .{data.len});
                }
            }
        }

        // Check for socket data (send to stdout)
        if (pollfds[1].revents & poll_wrapper.POLL.IN != 0) {
            const n = stream.read(&buffer2) catch |err| {
                logging.logError(err, "Socket recv error");
                socket_closed = true;
                continue;
            };

            if (n == 0) {
                socket_closed = true;
                logging.logVerbose(cfg, "Connection closed by peer\n", .{});
            } else {
                var data = buffer2[0..n];

                // Process Telnet IAC sequences if enabled
                if (telnet_processor) |*proc| {
                    const result = try proc.processInputWithAllocator(scratch, data);

                    // Send Telnet response if negotiation generated one
                    if (result.response.len > 0) {
                        // Flush negotiation bytes immediately so the peer's state machine
                        // receives acknowledgements before more payload arrives.
                        _ = try stream.write(result.response);
                        logging.logDebug("Sent Telnet negotiation: {any} bytes\n", .{result.response.len});
                    }

                    // Use cleaned data for output
                    data = result.data;
                }

                // Write to stdout (unless hex dump is enabled and replaces normal output)
                if (!cfg.hex_dump) {
                    try stdout.writeAll(data);
                }

                // Write to output file if logger is configured with error recovery
                if (output_logger) |logger| {
                    logger.write(data) catch |err| {
                        switch (err) {
                            config.IOControlError.DiskFull => {
                                logging.logNormal(cfg, "Error: Disk full - stopping output logging to prevent data loss\n", .{});
                                // Continue without output logging
                            },
                            config.IOControlError.InsufficientPermissions => {
                                logging.logNormal(cfg, "Error: Permission denied - stopping output logging\n", .{});
                                // Continue without output logging
                            },
                            else => {
                                logging.logVerbose(cfg, "Warning: Output logging failed: {any}\n", .{err});
                                // Continue without output logging for this data
                            },
                        }
                    };
                }

                // Hex dump if requested with error recovery
                if (cfg.hex_dump) {
                    if (hex_dumper) |dumper| {
                        dumper.dump(data) catch |err| {
                            switch (err) {
                                config.IOControlError.DiskFull => {
                                    logging.logNormal(cfg, "Error: Disk full - stopping hex dump file logging\n", .{});
                                    // Continue with stdout hex dump only
                                    hexdump.dumpToStdout(data);
                                },
                                config.IOControlError.InsufficientPermissions => {
                                    logging.logNormal(cfg, "Error: Permission denied - stopping hex dump file logging\n", .{});
                                    // Continue with stdout hex dump only
                                    hexdump.dumpToStdout(data);
                                },
                                else => {
                                    logging.logVerbose(cfg, "Warning: Hex dump file logging failed: {any}\n", .{err});
                                    // Keep user-visible output even when the logging path fails.
                                    // Fallback to stdout hex dump
                                    hexdump.dumpToStdout(data);
                                },
                            }
                        };
                    } else {
                        // Fallback to inline hex dump if dumper not provided
                        hexdump.dumpToStdout(data);
                    }
                }

                logging.logVerbose(cfg, "Received {any} bytes\n", .{n});
            }
        }

        // Check for errors (HUP, ERR, NVAL)
        if (pollfds[0].revents & (poll_wrapper.POLL.ERR | poll_wrapper.POLL.HUP | poll_wrapper.POLL.NVAL) != 0) {
            stdin_closed = true;
        }
        if (pollfds[1].revents & (poll_wrapper.POLL.ERR | poll_wrapper.POLL.HUP | poll_wrapper.POLL.NVAL) != 0) {
            socket_closed = true;
        }
    }

    // Flush output files before closing with proper error handling
    if (output_logger) |logger| {
        logger.flush() catch |err| {
            switch (err) {
                config.IOControlError.DiskFull => {
                    logging.logNormal(cfg, "Critical: Output file flush failed - disk full. Data may be lost.\n", .{});
                },
                config.IOControlError.InsufficientPermissions => {
                    logging.logNormal(cfg, "Critical: Output file flush failed - permission denied. Data may be lost.\n", .{});
                },
                else => {
                    logging.logVerbose(cfg, "Warning: Failed to flush output file: {any}\n", .{err});
                },
            }
        };
    }

    if (hex_dumper) |dumper| {
        dumper.flush() catch |err| {
            switch (err) {
                config.IOControlError.DiskFull => {
                    logging.logNormal(cfg, "Critical: Hex dump file flush failed - disk full. Data may be lost.\n", .{});
                },
                config.IOControlError.InsufficientPermissions => {
                    logging.logNormal(cfg, "Critical: Hex dump file flush failed - permission denied. Data may be lost.\n", .{});
                },
                else => {
                    logging.logVerbose(cfg, "Warning: Failed to flush hex dump file: {any}\n", .{err});
                },
            }
        };
    }
}

/// Bidirectional data transfer between stdin/stdout and socket using `poll`.
///
/// This function implements the I/O event loop for Unix-like systems. It uses
/// the `poll()` system call to wait for I/O readiness on two file descriptors:
/// one for standard input and one for the network socket. The loop continues
/// as long as at least one of the connections is active. Inside the loop, it
/// checks the `revents` field of the `pollfd` structures to see which descriptor
/// is ready. If stdin has data, it's read and written to the socket. If the
/// socket has data, it's read and written to stdout. This ensures non-blocking
/// I/O and efficient data relay.
pub fn bidirectionalTransferPosix(
    allocator: std.mem.Allocator,
    stream: stream_mod.Stream,
    cfg: *const config.Config,
    output_logger: ?*output.OutputLoggerAuto,
    hex_dumper: ?*hexdump.HexDumperAuto,
) !void {
    var buffer1: [BUFFER_SIZE]u8 = undefined;
    var buffer2: [BUFFER_SIZE]u8 = undefined;

    const stdin = std.fs.File.stdin();
    const stdout = std.fs.File.stdout();

    const posix_local_edit = cfg.telnet and cfg.telnet_edit_mode == .local and stdin.isTty();
    var posix_editor: ?line_editor.LineEditor = null;
    if (posix_local_edit) {
        posix_editor = line_editor.LineEditor.init(allocator, stdout, cfg.crlf) catch |err| blk: {
            logging.logWarning("Telnet local editing disabled: {any}\n", .{err});
            break :blk null;
        };
    }
    defer if (posix_editor) |*editor| editor.deinit();

    var pollfds = [_]poll_wrapper.pollfd{
        .{ .fd = stdin.handle, .events = poll_wrapper.POLL.IN, .revents = 0 },
        .{ .fd = stream.handle(), .events = poll_wrapper.POLL.IN, .revents = 0 },
    };

    // Determine which directions to enable
    const can_send = !cfg.recv_only;
    const can_recv = !cfg.send_only;

    var stdin_closed = false;
    var socket_closed = false;

    // Initialize Telnet processor if enabled
    var telnet_processor: ?telnet.TelnetProcessor = if (cfg.telnet)
        telnet.TelnetProcessor.init(allocator, "UNKNOWN", 80, 24, null)
    else
        null;
    defer if (telnet_processor) |*proc| proc.deinit();

    var arena_state = std.heap.ArenaAllocator.init(allocator);
    defer arena_state.deinit();

    // Use unified timeout strategy (respects --idle-timeout, then TTY detection)
    // Priority: explicit cfg.idle_timeout > TTY detection > platform default
    const timeout_ms = config.getConnectionTimeout(cfg, .tcp_server, stdin.handle);

    while (!stdin_closed or !socket_closed) {
        defer _ = arena_state.reset(.retain_capacity);
        const scratch = arena_state.allocator();

        stream.maintain() catch |err| {
            logging.logVerbose(cfg, "Stream maintenance failed: {any}\n", .{err});
        };

        // Set poll events based on what's still open
        pollfds[0].events = if (!stdin_closed and can_send) poll_wrapper.POLL.IN else 0;
        pollfds[1].events = if (!socket_closed and can_recv) poll_wrapper.POLL.IN else 0;

        const ready = poll_wrapper.poll(&pollfds, timeout_ms) catch |err| {
            logging.logError(err, "Poll error");
            return err;
        };

        if (ready == 0) {
            // Timeout
            logging.logVerbose(cfg, "Idle timeout reached\n", .{});
            break;
        }

        // Check for stdin data (send to socket)
        if (pollfds[0].revents & poll_wrapper.POLL.IN != 0) {
            const n = stdin.read(&buffer1) catch |err| {
                // Handle read errors (NotOpenForReading, BrokenPipe, etc.)
                // Treat all errors as stdin closed to prevent infinite error loops
                logging.logVerbose(cfg, "stdin read failed: {any}, treating as closed\n", .{err});
                stdin_closed = true;

                // Handle half-close: shutdown write-half but keep reading
                if (!cfg.no_shutdown) {
                    posix.shutdown(stream.handle(), .send) catch |shutdown_err| {
                        logging.logVerbose(cfg, "Shutdown send failed: {any}\n", .{shutdown_err});
                    };
                }

                if (cfg.close_on_eof) {
                    break;
                }

                continue;  // Skip to next poll iteration
            };

            if (n == 0) {
                stdin_closed = true;

                // Handle half-close: shutdown write-half but keep reading
                if (!cfg.no_shutdown) {
                    posix.shutdown(stream.handle(), .send) catch |err| {
                        logging.logVerbose(cfg, "Shutdown send failed: {any}\n", .{err});
                    };
                }

                if (cfg.close_on_eof) {
                    break;
                }
            } else {
                if (posix_editor) |*editor| {
                    const sent = try editor.processInput(stream, buffer1[0..n]);
                    if (sent and cfg.delay_ms > 0) {
                        const delay_ns = cfg.delay_ms * std.time.ns_per_ms;
                        std.Thread.sleep(delay_ns);
                    }
                    logging.logVerbose(cfg, "Processed {any} bytes via local editor\n", .{n});
                } else {
                    const input_slice = buffer1[0..n];
                    const data = if (cfg.crlf)
                        // CRLF translation allocates only when new bytes are needed; otherwise
                        // we reuse the original slice to keep the hot path zero-copy.
                        try linecodec.convertLfToCrlf(scratch, input_slice)
                    else
                        input_slice;

                    _ = try stream.write(data);

                    // Apply traffic shaping delay after send
                    if (cfg.delay_ms > 0) {
                        const delay_ns = cfg.delay_ms * std.time.ns_per_ms;
                        std.Thread.sleep(delay_ns);
                    }

                    logging.logVerbose(cfg, "Sent {any} bytes\n", .{data.len});
                }
            }
        }

        // Check for socket data (send to stdout)
        if (pollfds[1].revents & poll_wrapper.POLL.IN != 0) {
            const n = stream.read(&buffer2) catch |err| {
                logging.logError(err, "Socket recv error");
                socket_closed = true;
                continue;
            };

            if (n == 0) {
                socket_closed = true;
                logging.logVerbose(cfg, "Connection closed by peer\n", .{});
            } else {
                var data = buffer2[0..n];

                // Process Telnet IAC sequences if enabled
                if (telnet_processor) |*proc| {
                    const result = try proc.processInputWithAllocator(scratch, data);

                    // Send Telnet response if negotiation generated one
                    if (result.response.len > 0) {
                        // Telnet replies must go out immediately so the negotiation state on
                        // both sides stays synchronized; buffering delays can trigger loops.
                        _ = try stream.write(result.response);
                        logging.logDebug("Sent Telnet negotiation: {any} bytes\n", .{result.response.len});
                    }

                    // Use cleaned data for output
                    data = result.data;
                }

                // Write to stdout (unless hex dump is enabled and replaces normal output)
                if (!cfg.hex_dump) {
                    try stdout.writeAll(data);
                }

                // Write to output file if logger is configured with error recovery
                if (output_logger) |logger| {
                    logger.write(data) catch |err| {
                        switch (err) {
                            config.IOControlError.DiskFull => {
                                logging.logNormal(cfg, "Error: Disk full - stopping output logging to prevent data loss\n", .{});
                                // Continue without output logging
                            },
                            config.IOControlError.InsufficientPermissions => {
                                logging.logNormal(cfg, "Error: Permission denied - stopping output logging\n", .{});
                                // Continue without output logging
                            },
                            else => {
                                logging.logVerbose(cfg, "Warning: Output logging failed: {any}\n", .{err});
                                // Continue without output logging for this data
                            },
                        }
                    };
                }

                // Hex dump if requested with error recovery
                if (cfg.hex_dump) {
                    if (hex_dumper) |dumper| {
                        dumper.dump(data) catch |err| {
                            switch (err) {
                                config.IOControlError.DiskFull => {
                                    logging.logNormal(cfg, "Error: Disk full - stopping hex dump file logging\n", .{});
                                    // Continue with stdout hex dump only
                                    hexdump.dumpToStdout(data);
                                },
                                config.IOControlError.InsufficientPermissions => {
                                    logging.logNormal(cfg, "Error: Permission denied - stopping hex dump file logging\n", .{});
                                    // Continue with stdout hex dump only
                                    hexdump.dumpToStdout(data);
                                },
                                else => {
                                    logging.logVerbose(cfg, "Warning: Hex dump file logging failed: {any}\n", .{err});
                                    // Ensure the operator still sees the bytes even if the file path fails.
                                    // Fallback to stdout hex dump
                                    hexdump.dumpToStdout(data);
                                },
                            }
                        };
                    } else {
                        // Fallback to inline hex dump if dumper not provided
                        hexdump.dumpToStdout(data);
                    }
                }

                logging.logVerbose(cfg, "Received {any} bytes\n", .{n});
            }
        }

        // Check for errors
        if (pollfds[0].revents & (poll_wrapper.POLL.ERR | poll_wrapper.POLL.HUP | poll_wrapper.POLL.NVAL) != 0) {
            stdin_closed = true;
        }
        if (pollfds[1].revents & (poll_wrapper.POLL.ERR | poll_wrapper.POLL.HUP | poll_wrapper.POLL.NVAL) != 0) {
            socket_closed = true;
        }
    }

    // Flush output files before closing with proper error handling
    if (output_logger) |logger| {
        logger.flush() catch |err| {
            switch (err) {
                config.IOControlError.DiskFull => {
                    logging.logNormal(cfg, "Critical: Output file flush failed - disk full. Data may be lost.\n", .{});
                },
                config.IOControlError.InsufficientPermissions => {
                    logging.logNormal(cfg, "Critical: Output file flush failed - permission denied. Data may be lost.\n", .{});
                },
                else => {
                    logging.logVerbose(cfg, "Warning: Failed to flush output file: {any}\n", .{err});
                },
            }
        };
    }

    if (hex_dumper) |dumper| {
        dumper.flush() catch |err| {
            switch (err) {
                config.IOControlError.DiskFull => {
                    logging.logNormal(cfg, "Critical: Hex dump file flush failed - disk full. Data may be lost.\n", .{});
                },
                config.IOControlError.InsufficientPermissions => {
                    logging.logNormal(cfg, "Critical: Hex dump file flush failed - permission denied. Data may be lost.\n", .{});
                },
                else => {
                    logging.logVerbose(cfg, "Warning: Failed to flush hex dump file: {any}\n", .{err});
                },
            }
        };
    }
}

/// Bidirectional data transfer using io_uring (Linux 5.1+ only)
///
/// This function implements a high-performance I/O event loop using Linux's
/// `io_uring` interface. Unlike `poll`, which requires separate `read` and
/// `write` syscalls, `io_uring` allows submitting multiple I/O requests to the
/// kernel at once and retrieving their results later.
///
/// The event loop works as follows:
/// 1. Initial `read` requests are submitted for both stdin and the socket.
/// 2. The loop calls `waitForCompletion` to wait for any I/O operation to finish.
/// 3. When a `read` completes, the received data is processed, and a `write`
///    request is submitted to the corresponding destination (e.g., data from
///    stdin is written to the socket).
/// 4. A new `read` request is immediately submitted for the original source to
///    continue listening for data.
/// This cycle of submitting requests and processing completions continues until
/// both connections are closed, enabling fully asynchronous, non-blocking I/O.
pub fn bidirectionalTransferIoUring(
    allocator: std.mem.Allocator,
    stream: stream_mod.Stream,
    cfg: *const config.Config,
    output_logger: ?*output.OutputLoggerAuto,
    hex_dumper: ?*hexdump.HexDumperAuto,
) !void {
    // Initialize io_uring with 32-entry queue (2 FDs × 16 operations)
    var ring = try UringEventLoop.init(allocator, 32);
    defer ring.deinit();

    // Operation identifiers used in completion callbacks
    const user_data_stdin_read: u64 = 0;
    const user_data_socket_read: u64 = 1;
    const user_data_write: u64 = 2;

    // Two separate buffers for concurrent reads
    var buffer_stdin: [BUFFER_SIZE]u8 = undefined;
    var buffer_socket: [BUFFER_SIZE]u8 = undefined;

    const stdin = std.fs.File.stdin();
    const stdout = std.fs.File.stdout();

    // Determine which directions to enable
    const can_send = !cfg.recv_only;
    const can_recv = !cfg.send_only;

    var stdin_closed = false;
    var socket_closed = false;

    // Track which operations are pending to avoid double-submitting
    var socket_read_pending = false;
    var stdin_read_pending = false;

    // Initialize Telnet processor if enabled
    var telnet_processor: ?telnet.TelnetProcessor = if (cfg.telnet)
        telnet.TelnetProcessor.init(allocator, "UNKNOWN", 80, 24, null)
    else
        null;
    defer if (telnet_processor) |*proc| proc.deinit();

    // Use unified timeout strategy (respects --idle-timeout, then TTY detection)
    const timeout_ms = config.getConnectionTimeout(cfg, .tcp_server, stdin.handle);

    // Convert timeout to kernel_timespec for io_uring
    const timeout_spec = if (timeout_ms >= 0) blk: {
        const timeout_ns = @as(i64, timeout_ms) * std.time.ns_per_ms;
        break :blk std.os.linux.kernel_timespec{
            .sec = @intCast(@divFloor(timeout_ns, std.time.ns_per_s)),
            .nsec = @intCast(@mod(timeout_ns, std.time.ns_per_s)),
        };
    } else null;

    // Submit initial operations for both FDs
    if (!stdin_closed and can_send) {
        try ring.submitReadFile(stdin.handle, &buffer_stdin, user_data_stdin_read);
        stdin_read_pending = true;
    }
    if (!socket_closed and can_recv) {
        try ring.submitRead(stream.handle(), &buffer_socket, user_data_socket_read);
        socket_read_pending = true;
    }

    // Main event loop: process completions until both FDs closed
<<<<<<< HEAD
    main_loop: while (!stdin_closed or !socket_closed) {
        stream.maintain() catch |err| {
            logging.logVerbose(cfg, "Stream maintenance failed: {any}\n", .{err});
        };

=======
    while (!stdin_closed or !socket_closed) {
>>>>>>> 8469057a
        // Wait for completion with timeout
        const cqe = if (timeout_spec) |ts|
            ring.waitForCompletion(&ts) catch |err| {
                if (err == error.Timeout) {
                    logging.logVerbose(cfg, "Idle timeout reached\n", .{});
                    break;
                }
                return err;
            }
        else
            try ring.waitForCompletion(null);

        // Process completion based on user_data
        switch (cqe.user_data) {
            // stdin readiness via io_uring poll
            user_data_stdin_read => {
                stdin_read_pending = false;

                if (cqe.res < 0) {
                    // io_uring returns negative errno on error
                    const errno = -cqe.res;
                    logging.logVerbose(cfg, "stdin read failed (errno {d}), treating as closed\n", .{errno});
                    stdin_closed = true;

                    // Handle half-close: shutdown write-half but keep reading
                    if (!cfg.no_shutdown) {
                        posix.shutdown(stream.handle(), .send) catch |shutdown_err| {
                            logging.logVerbose(cfg, "Shutdown send failed: {any}\n", .{shutdown_err});
                        };
                    }

                    if (cfg.close_on_eof) {
                        break;
                    }
                    // Don't resubmit stdin read - it's closed
                } else if (cqe.res == 0) {
                    stdin_closed = true;

                    // Handle half-close: shutdown write-half but keep reading
                    if (!cfg.no_shutdown) {
                        posix.shutdown(stream.handle(), .send) catch |err| {
                            logging.logVerbose(cfg, "Shutdown send failed: {any}\n", .{err});
                        };
                    }

                    if (cfg.close_on_eof) {
                        break;
                    }
                } else {
                    const n: usize = @intCast(cqe.res);
                    const input_slice = buffer_stdin[0..n];

                    // Apply CRLF conversion if enabled
                    const data = if (cfg.crlf)
                        try linecodec.convertLfToCrlf(allocator, input_slice)
                    else
                        input_slice;
                    defer if (data.ptr != input_slice.ptr) allocator.free(data);

                    // Submit write to socket (user_data=2 for writes)
                    try ring.submitWrite(stream.handle(), data, user_data_write);

                    // Apply traffic shaping delay after send
                    if (cfg.delay_ms > 0) {
                        const delay_ns = cfg.delay_ms * std.time.ns_per_ms;
                        std.Thread.sleep(delay_ns);
                    }

                    logging.logVerbose(cfg, "Sent {any} bytes\n", .{data.len});
                }

                // Resubmit stdin read (io_uring reads are one-shot)
                if (!stdin_closed and can_send and !stdin_read_pending) {
                    try ring.submitReadFile(stdin.handle, &buffer_stdin, user_data_stdin_read);
                    stdin_read_pending = true;
                }
            },

            // socket read completion
            user_data_socket_read => {
                socket_read_pending = false;

                if (cqe.res < 0) {
                    // Read error (negative errno)
                    logging.logError(error.ReadError, "Socket recv error");
                    socket_closed = true;
                } else if (cqe.res == 0) {
                    // EOF on socket
                    socket_closed = true;
                    logging.logVerbose(cfg, "Connection closed by peer\n", .{});
                } else {
                    // Data read from socket
                    const n: usize = @intCast(cqe.res);
                    var data = buffer_socket[0..n];

                    // Process Telnet IAC sequences if enabled
                    var telnet_response: ?[]u8 = null;
                    if (telnet_processor) |*proc| {
                        const result = try proc.processInput(data);
                        defer allocator.free(result.data);

                        // Send Telnet response if negotiation generated one
                        if (result.response.len > 0) {
                            telnet_response = result.response;
                            // Submit Telnet negotiation write immediately
                            try ring.submitWrite(stream.handle(), result.response, 2);
                            logging.logDebug("Sent Telnet negotiation: {any} bytes\n", .{result.response.len});
                        } else {
                            allocator.free(result.response);
                        }

                        // Use cleaned data for output
                        data = result.data;
                    } else {
                        telnet_response = null;
                    }
                    defer if (telnet_response) |resp| allocator.free(resp);

                    // Write to stdout (unless hex dump is enabled and replaces normal output)
                    if (!cfg.hex_dump) {
                        try stdout.writeAll(data);
                    }

                    // Write to output file if logger is configured with error recovery
                    if (output_logger) |logger| {
                        logger.write(data) catch |err| {
                            switch (err) {
                                config.IOControlError.DiskFull => {
                                    logging.logNormal(cfg, "Error: Disk full - stopping output logging to prevent data loss\n", .{});
                                },
                                config.IOControlError.InsufficientPermissions => {
                                    logging.logNormal(cfg, "Error: Permission denied - stopping output logging\n", .{});
                                },
                                else => {
                                    logging.logVerbose(cfg, "Warning: Output logging failed: {any}\n", .{err});
                                },
                            }
                        };
                    }

                    // Hex dump if requested with error recovery
                    if (cfg.hex_dump) {
                        if (hex_dumper) |dumper| {
                            dumper.dump(data) catch |err| {
                                switch (err) {
                                    config.IOControlError.DiskFull => {
                                        logging.logNormal(cfg, "Error: Disk full - stopping hex dump file logging\n", .{});
                                        hexdump.dumpToStdout(data);
                                    },
                                    config.IOControlError.InsufficientPermissions => {
                                        logging.logNormal(cfg, "Error: Permission denied - stopping hex dump file logging\n", .{});
                                        hexdump.dumpToStdout(data);
                                    },
                                    else => {
                                        logging.logVerbose(cfg, "Warning: Hex dump file logging failed: {any}\n", .{err});
                                        hexdump.dumpToStdout(data);
                                    },
                                }
                            };
                        } else {
                            hexdump.dumpToStdout(data);
                        }
                    }

                    logging.logVerbose(cfg, "Received {any} bytes\n", .{n});

                    // Resubmit socket read (io_uring is one-shot)
                    if (!socket_closed and can_recv) {
                        try ring.submitRead(stream.handle(), &buffer_socket, user_data_socket_read);
                        socket_read_pending = true;
                    }
                }
            },

            // Write completion
            user_data_write => {
                // Write operations are fire-and-forget, just check for errors
                if (cqe.res < 0) {
                    logging.logError(error.WriteError, "Write failed");
                }
            },

            else => {
                // Unknown user_data - should never happen
                logging.logVerbose(cfg, "Warning: Unknown io_uring completion user_data: {any}\n", .{cqe.user_data});
            },
        }
    }

    // Flush output files before closing with proper error handling
    if (output_logger) |logger| {
        logger.flush() catch |err| {
            switch (err) {
                config.IOControlError.DiskFull => {
                    logging.logNormal(cfg, "Critical: Output file flush failed - disk full. Data may be lost.\n", .{});
                },
                config.IOControlError.InsufficientPermissions => {
                    logging.logNormal(cfg, "Critical: Output file flush failed - permission denied. Data may be lost.\n", .{});
                },
                else => {
                    logging.logVerbose(cfg, "Warning: Failed to flush output file: {any}\n", .{err});
                },
            }
        };
    }

    if (hex_dumper) |dumper| {
        dumper.flush() catch |err| {
            switch (err) {
                config.IOControlError.DiskFull => {
                    logging.logNormal(cfg, "Critical: Hex dump file flush failed - disk full. Data may be lost.\n", .{});
                },
                config.IOControlError.InsufficientPermissions => {
                    logging.logNormal(cfg, "Critical: Hex dump file flush failed - permission denied. Data may be lost.\n", .{});
                },
                else => {
                    logging.logVerbose(cfg, "Warning: Failed to flush hex dump file: {any}\n", .{err});
                },
            }
        };
    }
}<|MERGE_RESOLUTION|>--- conflicted
+++ resolved
@@ -710,15 +710,11 @@
     }
 
     // Main event loop: process completions until both FDs closed
-<<<<<<< HEAD
-    main_loop: while (!stdin_closed or !socket_closed) {
+    while (!stdin_closed or !socket_closed) {
         stream.maintain() catch |err| {
             logging.logVerbose(cfg, "Stream maintenance failed: {any}\n", .{err});
         };
 
-=======
-    while (!stdin_closed or !socket_closed) {
->>>>>>> 8469057a
         // Wait for completion with timeout
         const cqe = if (timeout_spec) |ts|
             ring.waitForCompletion(&ts) catch |err| {
